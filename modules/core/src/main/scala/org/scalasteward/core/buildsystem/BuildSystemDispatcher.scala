/*
 * Copyright 2018-2020 Scala Steward contributors
 *
 * Licensed under the Apache License, Version 2.0 (the "License");
 * you may not use this file except in compliance with the License.
 * You may obtain a copy of the License at
 *
 *     http://www.apache.org/licenses/LICENSE-2.0
 *
 * Unless required by applicable law or agreed to in writing, software
 * distributed under the License is distributed on an "AS IS" BASIS,
 * WITHOUT WARRANTIES OR CONDITIONS OF ANY KIND, either express or implied.
 * See the License for the specific language governing permissions and
 * limitations under the License.
 */

package org.scalasteward.core.buildsystem

import cats.Monad
import cats.implicits._
import org.scalasteward.core.buildsystem.maven.MavenAlg
import org.scalasteward.core.buildsystem.sbt.SbtAlg
import org.scalasteward.core.data.Scope
import org.scalasteward.core.scalafix.Migration
import org.scalasteward.core.util.Nel
import org.scalasteward.core.vcs.data.Repo

trait BuildSystemDispatcher[F[_]] extends BuildSystemAlg[F]

object BuildSystemDispatcher {
<<<<<<< HEAD
  def create[F[_]](
      implicit
      mavenAlg: MavenAlg[F],
=======
  def create[F[_]](implicit
>>>>>>> b06441a7
      sbtAlg: SbtAlg[F],
      F: Monad[F]
  ): BuildSystemDispatcher[F] = {
    val allBuildSystems = List(sbtAlg, mavenAlg)
    val fallbackBuildSystem = sbtAlg

    new BuildSystemDispatcher[F] {
      override def containsBuild(repo: Repo): F[Boolean] =
        allBuildSystems.existsM(_.containsBuild(repo))

      override def getDependencies(repo: Repo): F[List[Scope.Dependencies]] =
        foundBuildSystems(repo).flatMap(_.flatTraverse(_.getDependencies(repo)))

      override def runMigrations(repo: Repo, migrations: Nel[Migration]): F[Unit] =
        foundBuildSystems(repo).flatMap(_.traverse_(_.runMigrations(repo, migrations)))

      private def foundBuildSystems(repo: Repo): F[List[BuildSystemAlg[F]]] =
        allBuildSystems.filterA(_.containsBuild(repo)).map {
          case Nil  => List(fallbackBuildSystem)
          case list => list
        }
    }
  }
}<|MERGE_RESOLUTION|>--- conflicted
+++ resolved
@@ -28,13 +28,10 @@
 trait BuildSystemDispatcher[F[_]] extends BuildSystemAlg[F]
 
 object BuildSystemDispatcher {
-<<<<<<< HEAD
   def create[F[_]](
       implicit
       mavenAlg: MavenAlg[F],
-=======
-  def create[F[_]](implicit
->>>>>>> b06441a7
+
       sbtAlg: SbtAlg[F],
       F: Monad[F]
   ): BuildSystemDispatcher[F] = {
